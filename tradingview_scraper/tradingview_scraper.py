from email import header
import requests
from bs4 import BeautifulSoup
import json
import numpy as np
from time import sleep
import pandas as pd
import os

class Ideas:
	"""
	## Note:\n
		In release `0.1.0` and above the name of this class changed from `ClassA` to `Ideas`
	"""
	def __init__(self) -> None:
		self.ideas_url = 'https://www.tradingview.com/ideas/'


	def scraper(self, symbol='btc', wholePage=False, startPage=1, endPage=2, to_csv=False, return_json=False):
		"""
		## Extract ideas of a specified symbol\n
		## Args:\n
			1- symbol name(string):\n
				Like `btc`\n
			2- wholePage(Boolean)\n
				True > crawl all pages\n
				False > crawl first page\n
			3- startPage(int):\n
				This argument defines start page to crawl if `wholePage=True`\n
			4- endPage(int):\n
				This argument defines end page to crawl if `wholePage=True`\n
			5- to_csv(Boolean):\n
				True > Will generate a csv file contains ideas\n
				False > Return a tuple contains symbol's description and ideas dataframe\n
			6- return_json(Boolean):\n
				True > Return ideas as json format instead of default tuple format\n
				False > Return a tuple contains symbol's description and ideas dataframe\n
		## Return:\n
			By default it returns a tuple contains symbol's description and ideas dataframe but\n
			if `return_json=True` it will return ideas as json format

		"""
		if wholePage == True:
			pageList = list(np.arange(startPage, endPage+1))
		else:
			pageList = list(np.arange(1))


		symbol2 = symbol
		socialInfoList = []
		titleList = []
		labelList=[]
		timeFrameList = []
		symbolList = []
		timestampList = []

		for page in pageList:
			symbol = symbol2	### Reset symbol to avoid changing in next page

			if wholePage == True:
				payload = f'/page-{page}/'
			else:
				payload = ''

			x = requests.get(self.ideas_url+ symbol +payload)

			soup = BeautifulSoup(x.text, "html.parser")

			content = soup.find('div', class_='tv-card-container__ideas tv-card-container__ideas--with-padding js-balance-content')  ## 


			######################## Descriptions
			description = content.find('div', class_='tv-widget-description__text')
			if description != None:
				description = description.get_text().strip()

			######################### Social items info
			for i in content.find_all('div', class_='tv-social-row tv-widget-idea__social-row'):
				socialInfoList.append(json.loads(i['data-model']))

			######################### Titles
			for i in content.find_all('div', class_='tv-widget-idea__title-row'):
				titleList.append(i.a.get_text())

			######################### Labels, timeFrame, Symbol

			for i in content.find_all('div', class_='tv-widget-idea__info-row'):
				# print(i.prettify())
				if i.find('span', class_='tv-idea-label tv-widget-idea__label tv-idea-label--long') != None:
					label = 'Long'
				elif i.find('span', class_='tv-idea-label tv-widget-idea__label tv-idea-label--short') != None:
					label = 'Short'
				else:
					label = 'Neutral'

				timeFrame = i.find_all('span', class_='tv-widget-idea__timeframe')[1].text

				symbol = i.find('div', class_='tv-widget-idea__symbol-info').a.text

				symbolList.append(symbol)
				timeFrameList.append(timeFrame)
				labelList.append(label)

			######################### Timestamps
			for i in content.find_all('span', class_='tv-card-stats__time js-time-upd'):
				# print(i.prettify())

				timestampList.append(i['data-timestamp'])
			sleep(5)

		if return_json == True:
			data = {'symbol_description': description}
			for elem in range(len(timestampList)):
				data.update({
					str(elem):{
					'timeStamp': timestampList[elem], 'symbol': symbolList[elem], 'timeFrame': timeFrameList[elem],
					'label': labelList[elem], 'title': titleList[elem], 'socialInfo': socialInfoList[elem]
					}
				})
			if to_csv == True:
				data_copy = data.copy()
				data_copy.pop('symbol_description')
				df = pd.read_json(json.dumps(data_copy), orient='index')
				df.to_csv(f'tradingview_{symbol}.csv', index=False)
			return data
		else:
			data = {
				'timeStamp': timestampList, 'symbol': symbolList, 'timeFrame': timeFrameList, 'label': labelList,
				'title': titleList, 'socialInfo': socialInfoList, 'description': description
			}
			df = pd.DataFrame(data)
			if to_csv == True:
				df.to_csv(f'tradingview_{symbol}.csv', index=False)
			return description, df.drop(columns=['description'])



class Indicators:
	def __init__(self) -> None:
		self.indicators_url = 'https://scanner.tradingview.com/crypto/scan'


	def scraper(self, exchange="BITSTAMP", symbols=["BTCUSD"],
			indicators=["RSI"], allIndicators=False):
		"""
<<<<<<< HEAD
		## Extract symbol indicators
		## Args:\n
			1- exchange: Exchange name like `BITSTAMP`\n
			2- symbols: List of symbols\n
			3- indicators: List of indicators (https://github.com/mnwato/tradingview-scraper/tree/main/tradingview_scraper/indicatos.txt)\n
		## Return (JSON):\n
			List of indicators for specified symbols
=======
			## Extract symbol indicators
			## Args:\n
				1- exchange: Exchange name like `BITSTAMP`\n
				2- symbols: List of symbols\n
				3- indicators: List of indicators (https://github.com/mnwato/tradingview-scraper/tree/main/tradingview_scraper/indicatos.txt)\n
			## Return (JSON):\n
				List of indicators for specified symbols
>>>>>>> 834bcc59
		"""
		symbols = [f"{exchange}:"+x for x in symbols]
		if allIndicators == True:
			with open(os.path.join(os.getcwd(), 'tradingview_scraper', 'indicators.txt'), 'r') as f:
				indicators = f.read().replace('"',"").split(',')
		
		payload = {
			"symbols":{"tickers": symbols, "query":{"types":[]}},
			"columns": indicators
		}
		headers = {
			"authority": "scanner.tradingview.com",
			"method": "POST",
			"path": "/crypto/scan",
			"scheme": "https",
			"accept": "*/*",
			"accept-encoding": "gzip, deflate, br",
			"accept-language": "en-US,en;q=0.9",
			"content-length": "1269",
			"content-type": "application/x-www-form-urlencoded",
			"cookie": "_ga=GA1.2.170692871.1636066864; __gads=ID=eafb0f94683db984:T=1636066978:S=ALNI_MZ-0TZNoN6EUwbt302scWBNrnE-rA; sessionid=n27htwjuhx5678st2mpj5oe66y49lioh; tv_ecuid=f9bf1dfb-91fe-4e97-ada2-7cdcbc502c2e; _sp_ses.cf1a=*; _gid=GA1.2.734511956.1646977393; _gat_gtag_UA_24278967_1=1; _sp_id.cf1a=07117aec-f7ee-4bd8-af59-f80ae57f124d.1643982464.4.1646977457.1645721190.42cd0b0d-4b87-4c86-9350-8d5fea7a8f66",
			"origin": "https://www.tradingview.com",
			"referer": "https://www.tradingview.com/",
			"sec-ch-ua": """Not A;Brand";v="99", "Chromium";v="99", "Google Chrome";v="99""",
			"sec-ch-ua-mobile": "?0",
			"sec-ch-ua-platform": "Windows",
			"sec-fetch-dest": "empty",
			"sec-fetch-mode": "cors",
			"sec-fetch-site": "same-site",
			"user-agent": "Mozilla/5.0 (Windows NT 6.3; Win64; x64) AppleWebKit/537.36 (KHTML, like Gecko) Chrome/99.0.4844.51 Safari/537.36",
		}
		res = requests.post(self.indicators_url, headers=headers, json=payload)
		inds = {}
		for elem in res.json()['data']:
			temp = []
			temp = {key:str(val) for key,val in zip(indicators, elem['d'])}
			inds.update({
				elem['s'].split(':')[-1]: temp
			})
		return inds<|MERGE_RESOLUTION|>--- conflicted
+++ resolved
@@ -1,202 +1,191 @@
-from email import header
-import requests
-from bs4 import BeautifulSoup
-import json
-import numpy as np
-from time import sleep
-import pandas as pd
-import os
-
-class Ideas:
-	"""
-	## Note:\n
-		In release `0.1.0` and above the name of this class changed from `ClassA` to `Ideas`
-	"""
-	def __init__(self) -> None:
-		self.ideas_url = 'https://www.tradingview.com/ideas/'
-
-
-	def scraper(self, symbol='btc', wholePage=False, startPage=1, endPage=2, to_csv=False, return_json=False):
-		"""
-		## Extract ideas of a specified symbol\n
-		## Args:\n
-			1- symbol name(string):\n
-				Like `btc`\n
-			2- wholePage(Boolean)\n
-				True > crawl all pages\n
-				False > crawl first page\n
-			3- startPage(int):\n
-				This argument defines start page to crawl if `wholePage=True`\n
-			4- endPage(int):\n
-				This argument defines end page to crawl if `wholePage=True`\n
-			5- to_csv(Boolean):\n
-				True > Will generate a csv file contains ideas\n
-				False > Return a tuple contains symbol's description and ideas dataframe\n
-			6- return_json(Boolean):\n
-				True > Return ideas as json format instead of default tuple format\n
-				False > Return a tuple contains symbol's description and ideas dataframe\n
-		## Return:\n
-			By default it returns a tuple contains symbol's description and ideas dataframe but\n
-			if `return_json=True` it will return ideas as json format
-
-		"""
-		if wholePage == True:
-			pageList = list(np.arange(startPage, endPage+1))
-		else:
-			pageList = list(np.arange(1))
-
-
-		symbol2 = symbol
-		socialInfoList = []
-		titleList = []
-		labelList=[]
-		timeFrameList = []
-		symbolList = []
-		timestampList = []
-
-		for page in pageList:
-			symbol = symbol2	### Reset symbol to avoid changing in next page
-
-			if wholePage == True:
-				payload = f'/page-{page}/'
-			else:
-				payload = ''
-
-			x = requests.get(self.ideas_url+ symbol +payload)
-
-			soup = BeautifulSoup(x.text, "html.parser")
-
-			content = soup.find('div', class_='tv-card-container__ideas tv-card-container__ideas--with-padding js-balance-content')  ## 
-
-
-			######################## Descriptions
-			description = content.find('div', class_='tv-widget-description__text')
-			if description != None:
-				description = description.get_text().strip()
-
-			######################### Social items info
-			for i in content.find_all('div', class_='tv-social-row tv-widget-idea__social-row'):
-				socialInfoList.append(json.loads(i['data-model']))
-
-			######################### Titles
-			for i in content.find_all('div', class_='tv-widget-idea__title-row'):
-				titleList.append(i.a.get_text())
-
-			######################### Labels, timeFrame, Symbol
-
-			for i in content.find_all('div', class_='tv-widget-idea__info-row'):
-				# print(i.prettify())
-				if i.find('span', class_='tv-idea-label tv-widget-idea__label tv-idea-label--long') != None:
-					label = 'Long'
-				elif i.find('span', class_='tv-idea-label tv-widget-idea__label tv-idea-label--short') != None:
-					label = 'Short'
-				else:
-					label = 'Neutral'
-
-				timeFrame = i.find_all('span', class_='tv-widget-idea__timeframe')[1].text
-
-				symbol = i.find('div', class_='tv-widget-idea__symbol-info').a.text
-
-				symbolList.append(symbol)
-				timeFrameList.append(timeFrame)
-				labelList.append(label)
-
-			######################### Timestamps
-			for i in content.find_all('span', class_='tv-card-stats__time js-time-upd'):
-				# print(i.prettify())
-
-				timestampList.append(i['data-timestamp'])
-			sleep(5)
-
-		if return_json == True:
-			data = {'symbol_description': description}
-			for elem in range(len(timestampList)):
-				data.update({
-					str(elem):{
-					'timeStamp': timestampList[elem], 'symbol': symbolList[elem], 'timeFrame': timeFrameList[elem],
-					'label': labelList[elem], 'title': titleList[elem], 'socialInfo': socialInfoList[elem]
-					}
-				})
-			if to_csv == True:
-				data_copy = data.copy()
-				data_copy.pop('symbol_description')
-				df = pd.read_json(json.dumps(data_copy), orient='index')
-				df.to_csv(f'tradingview_{symbol}.csv', index=False)
-			return data
-		else:
-			data = {
-				'timeStamp': timestampList, 'symbol': symbolList, 'timeFrame': timeFrameList, 'label': labelList,
-				'title': titleList, 'socialInfo': socialInfoList, 'description': description
-			}
-			df = pd.DataFrame(data)
-			if to_csv == True:
-				df.to_csv(f'tradingview_{symbol}.csv', index=False)
-			return description, df.drop(columns=['description'])
-
-
-
-class Indicators:
-	def __init__(self) -> None:
-		self.indicators_url = 'https://scanner.tradingview.com/crypto/scan'
-
-
-	def scraper(self, exchange="BITSTAMP", symbols=["BTCUSD"],
-			indicators=["RSI"], allIndicators=False):
-		"""
-<<<<<<< HEAD
-		## Extract symbol indicators
-		## Args:\n
-			1- exchange: Exchange name like `BITSTAMP`\n
-			2- symbols: List of symbols\n
-			3- indicators: List of indicators (https://github.com/mnwato/tradingview-scraper/tree/main/tradingview_scraper/indicatos.txt)\n
-		## Return (JSON):\n
-			List of indicators for specified symbols
-=======
-			## Extract symbol indicators
-			## Args:\n
-				1- exchange: Exchange name like `BITSTAMP`\n
-				2- symbols: List of symbols\n
-				3- indicators: List of indicators (https://github.com/mnwato/tradingview-scraper/tree/main/tradingview_scraper/indicatos.txt)\n
-			## Return (JSON):\n
-				List of indicators for specified symbols
->>>>>>> 834bcc59
-		"""
-		symbols = [f"{exchange}:"+x for x in symbols]
-		if allIndicators == True:
-			with open(os.path.join(os.getcwd(), 'tradingview_scraper', 'indicators.txt'), 'r') as f:
-				indicators = f.read().replace('"',"").split(',')
-		
-		payload = {
-			"symbols":{"tickers": symbols, "query":{"types":[]}},
-			"columns": indicators
-		}
-		headers = {
-			"authority": "scanner.tradingview.com",
-			"method": "POST",
-			"path": "/crypto/scan",
-			"scheme": "https",
-			"accept": "*/*",
-			"accept-encoding": "gzip, deflate, br",
-			"accept-language": "en-US,en;q=0.9",
-			"content-length": "1269",
-			"content-type": "application/x-www-form-urlencoded",
-			"cookie": "_ga=GA1.2.170692871.1636066864; __gads=ID=eafb0f94683db984:T=1636066978:S=ALNI_MZ-0TZNoN6EUwbt302scWBNrnE-rA; sessionid=n27htwjuhx5678st2mpj5oe66y49lioh; tv_ecuid=f9bf1dfb-91fe-4e97-ada2-7cdcbc502c2e; _sp_ses.cf1a=*; _gid=GA1.2.734511956.1646977393; _gat_gtag_UA_24278967_1=1; _sp_id.cf1a=07117aec-f7ee-4bd8-af59-f80ae57f124d.1643982464.4.1646977457.1645721190.42cd0b0d-4b87-4c86-9350-8d5fea7a8f66",
-			"origin": "https://www.tradingview.com",
-			"referer": "https://www.tradingview.com/",
-			"sec-ch-ua": """Not A;Brand";v="99", "Chromium";v="99", "Google Chrome";v="99""",
-			"sec-ch-ua-mobile": "?0",
-			"sec-ch-ua-platform": "Windows",
-			"sec-fetch-dest": "empty",
-			"sec-fetch-mode": "cors",
-			"sec-fetch-site": "same-site",
-			"user-agent": "Mozilla/5.0 (Windows NT 6.3; Win64; x64) AppleWebKit/537.36 (KHTML, like Gecko) Chrome/99.0.4844.51 Safari/537.36",
-		}
-		res = requests.post(self.indicators_url, headers=headers, json=payload)
-		inds = {}
-		for elem in res.json()['data']:
-			temp = []
-			temp = {key:str(val) for key,val in zip(indicators, elem['d'])}
-			inds.update({
-				elem['s'].split(':')[-1]: temp
-			})
+import requests
+from bs4 import BeautifulSoup
+import json
+import numpy as np
+from time import sleep
+import pandas as pd
+import os
+
+class Ideas:
+	"""
+	## Note:\n
+		In release `0.1.0` and above the name of this class changed from `ClassA` to `Ideas`
+	"""
+	def __init__(self) -> None:
+		self.ideas_url = 'https://www.tradingview.com/ideas/'
+
+
+	def scraper(self, symbol='btc', wholePage=False, startPage=1, endPage=2, to_csv=False, return_json=False):
+		"""
+		## Extract ideas of a specified symbol\n
+		## Args:\n
+			1- symbol name(string):\n
+				Like `btc`\n
+			2- wholePage(Boolean)\n
+				True > crawl all pages\n
+				False > crawl first page\n
+			3- startPage(int):\n
+				This argument defines start page to crawl if `wholePage=True`\n
+			4- endPage(int):\n
+				This argument defines end page to crawl if `wholePage=True`\n
+			5- to_csv(Boolean):\n
+				True > Will generate a csv file contains ideas\n
+				False > Return a tuple contains symbol's description and ideas dataframe\n
+			6- return_json(Boolean):\n
+				True > Return ideas as json format instead of default tuple format\n
+				False > Return a tuple contains symbol's description and ideas dataframe\n
+		## Return:\n
+			By default it returns a tuple contains symbol's description and ideas dataframe but\n
+			if `return_json=True` it will return ideas as json format
+
+		"""
+		if wholePage == True:
+			pageList = list(np.arange(startPage, endPage+1))
+		else:
+			pageList = list(np.arange(1))
+
+
+		symbol2 = symbol
+		socialInfoList = []
+		titleList = []
+		labelList=[]
+		timeFrameList = []
+		symbolList = []
+		timestampList = []
+
+		for page in pageList:
+			symbol = symbol2	### Reset symbol to avoid changing in next page
+
+			if wholePage == True:
+				payload = f'/page-{page}/'
+			else:
+				payload = ''
+
+			x = requests.get(self.ideas_url+ symbol +payload)
+
+			soup = BeautifulSoup(x.text, "html.parser")
+
+			content = soup.find('div', class_='tv-card-container__ideas tv-card-container__ideas--with-padding js-balance-content')  ## 
+
+
+			######################## Descriptions
+			description = content.find('div', class_='tv-widget-description__text')
+			if description != None:
+				description = description.get_text().strip()
+
+			######################### Social items info
+			for i in content.find_all('div', class_='tv-social-row tv-widget-idea__social-row'):
+				socialInfoList.append(json.loads(i['data-model']))
+
+			######################### Titles
+			for i in content.find_all('div', class_='tv-widget-idea__title-row'):
+				titleList.append(i.a.get_text())
+
+			######################### Labels, timeFrame, Symbol
+
+			for i in content.find_all('div', class_='tv-widget-idea__info-row'):
+				# print(i.prettify())
+				if i.find('span', class_='tv-idea-label tv-widget-idea__label tv-idea-label--long') != None:
+					label = 'Long'
+				elif i.find('span', class_='tv-idea-label tv-widget-idea__label tv-idea-label--short') != None:
+					label = 'Short'
+				else:
+					label = 'Neutral'
+
+				timeFrame = i.find_all('span', class_='tv-widget-idea__timeframe')[1].text
+
+				symbol = i.find('div', class_='tv-widget-idea__symbol-info').a.text
+
+				symbolList.append(symbol)
+				timeFrameList.append(timeFrame)
+				labelList.append(label)
+
+			######################### Timestamps
+			for i in content.find_all('span', class_='tv-card-stats__time js-time-upd'):
+				# print(i.prettify())
+
+				timestampList.append(i['data-timestamp'])
+			sleep(5)
+
+		if return_json == True:
+			data = {'symbol_description': description}
+			for elem in range(len(timestampList)):
+				data.update({
+					str(elem):{
+					'timeStamp': timestampList[elem], 'symbol': symbolList[elem], 'timeFrame': timeFrameList[elem],
+					'label': labelList[elem], 'title': titleList[elem], 'socialInfo': socialInfoList[elem]
+					}
+				})
+			if to_csv == True:
+				data_copy = data.copy()
+				data_copy.pop('symbol_description')
+				df = pd.read_json(json.dumps(data_copy), orient='index')
+				df.to_csv(f'tradingview_{symbol}.csv', index=False)
+			return data
+		else:
+			data = {
+				'timeStamp': timestampList, 'symbol': symbolList, 'timeFrame': timeFrameList, 'label': labelList,
+				'title': titleList, 'socialInfo': socialInfoList, 'description': description
+			}
+			df = pd.DataFrame(data)
+			if to_csv == True:
+				df.to_csv(f'tradingview_{symbol}.csv', index=False)
+			return description, df.drop(columns=['description'])
+
+
+
+class Indicators:
+	def __init__(self) -> None:
+		self.indicators_url = 'https://scanner.tradingview.com/crypto/scan'
+
+
+	def scraper(self, exchange="BITSTAMP", symbols=["BTCUSD"],
+			indicators=["RSI"], allIndicators=False):
+		"""
+		## Extract symbol indicators
+		## Args:\n
+			1- exchange: Exchange name like `BITSTAMP`\n
+			2- symbols: List of symbols\n
+			3- indicators: List of indicators (https://github.com/mnwato/tradingview-scraper/tree/main/tradingview_scraper/indicatos.txt)\n
+		## Return (JSON):\n
+			List of indicators for specified symbols
+		"""
+		symbols = [f"{exchange}:"+x for x in symbols]
+		if allIndicators == True:
+			with open(os.path.join(os.getcwd(), 'tradingview_scraper', 'indicators.txt'), 'r') as f:
+				indicators = f.read().replace('"',"").split(',')
+		
+		payload = {
+			"symbols":{"tickers": symbols, "query":{"types":[]}},
+			"columns": indicators
+		}
+		headers = {
+			"authority": "scanner.tradingview.com",
+			"method": "POST",
+			"path": "/crypto/scan",
+			"scheme": "https",
+			"accept": "*/*",
+			"accept-encoding": "gzip, deflate, br",
+			"accept-language": "en-US,en;q=0.9",
+			"content-length": "1269",
+			"content-type": "application/x-www-form-urlencoded",
+			"cookie": "_ga=GA1.2.170692871.1636066864; __gads=ID=eafb0f94683db984:T=1636066978:S=ALNI_MZ-0TZNoN6EUwbt302scWBNrnE-rA; sessionid=n27htwjuhx5678st2mpj5oe66y49lioh; tv_ecuid=f9bf1dfb-91fe-4e97-ada2-7cdcbc502c2e; _sp_ses.cf1a=*; _gid=GA1.2.734511956.1646977393; _gat_gtag_UA_24278967_1=1; _sp_id.cf1a=07117aec-f7ee-4bd8-af59-f80ae57f124d.1643982464.4.1646977457.1645721190.42cd0b0d-4b87-4c86-9350-8d5fea7a8f66",
+			"origin": "https://www.tradingview.com",
+			"referer": "https://www.tradingview.com/",
+			"sec-ch-ua": """Not A;Brand";v="99", "Chromium";v="99", "Google Chrome";v="99""",
+			"sec-ch-ua-mobile": "?0",
+			"sec-ch-ua-platform": "Windows",
+			"sec-fetch-dest": "empty",
+			"sec-fetch-mode": "cors",
+			"sec-fetch-site": "same-site",
+			"user-agent": "Mozilla/5.0 (Windows NT 6.3; Win64; x64) AppleWebKit/537.36 (KHTML, like Gecko) Chrome/99.0.4844.51 Safari/537.36",
+		}
+		res = requests.post(self.indicators_url, headers=headers, json=payload)
+		inds = {}
+		for elem in res.json()['data']:
+			temp = []
+			temp = {key:str(val) for key,val in zip(indicators, elem['d'])}
+			inds.update({
+				elem['s'].split(':')[-1]: temp
+			})
 		return inds